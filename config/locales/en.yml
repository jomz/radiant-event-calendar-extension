--- conflicted
+++ resolved
@@ -1,9 +1,5 @@
 ---
 en:
-<<<<<<< HEAD
-  at: "at"
-  calendar: "calendar"
-=======
   time:
     formats:
       calendar_period_description_week: "in week %U of %Y"
@@ -30,18 +26,10 @@
       calendar_short_month: "%b"
       calendar_day_name: "%A"
       calendar_day_of_month: "%d"
->>>>>>> 7a3d8422
   refresh_calendar: "refresh calendar"
   edit_calendar: "edit calendar"
   delete_calendar: "delete calendar"
   really_delete_calendar: "Are you sure you want to delete the %{name} calendar?"
-<<<<<<< HEAD
-  sorry_no_events: "Sorry: there are no events to display"
-  runs_until: "runs until"
-  events: "events"
-  pagetitle:
-    calendar: "Calendar"
-=======
   calendar: calendar
   calendars: calendars
   events: events
@@ -186,6 +174,7 @@
       associated: It is associated with
       remain: that will remain in the calendar without a location
   event_page:
+    calendar: Calendar
     more_pages: "%{start} to %{end} of"
     more_pages_to:
     events: Events
@@ -225,4 +214,3 @@
     inspect: "%{describe_start} to %{describe_finish}"
     to_s: "%{distance_of_time_in_words} from %{start}"
 
->>>>>>> 7a3d8422
