--- conflicted
+++ resolved
@@ -1,14 +1,11 @@
 ---
 en:
-<<<<<<< HEAD
   config:
     event_calendar:
       path: Calendar path
       layout: Layout
       refresh_interval: Refresh subscriptions after
       cache_duration: Cache duration
-=======
->>>>>>> 443af3ac
   time:
     formats:
       calendar_period_description_week: "in week %U of %Y"
@@ -20,10 +17,7 @@
       calendar_period_minicalendar_title: "%B %Y"
       calendar_period_minicalendar_month: "%B"
       calendar_month: "%B"
-<<<<<<< HEAD
       calendar_short_day: "%a"
-=======
->>>>>>> 443af3ac
       calendar_short_month: "%b"
       calendar_day_name: "%A"
       calendar_day_of_month: "%d"
@@ -39,32 +33,20 @@
       calendar_short_month: "%b"
       calendar_day_name: "%A"
       calendar_day_of_month: "%d"
-<<<<<<< HEAD
   event_calendar_extension:
     download_event: "Download event"
     view_on_facebook: "view on facebook"
     attend_on_facebook: "attend on facebook"
     tweet_this: "Tweet this"
-    
-  # all this is going to be moved into the more conventional activerecord and event_calendar_extension namespaces when I get a chance.  
-=======
->>>>>>> 443af3ac
   refresh_calendar: "refresh calendar"
   edit_calendar: "edit calendar"
   delete_calendar: "delete calendar"
   really_delete_calendar: "Are you sure you want to delete the %{name} calendar?"
-<<<<<<< HEAD
   calendar: Calendar
   calendars: Calendars
   events: Events
   locations: Locations
   event_venues: Locations
-=======
-  calendar: calendar
-  calendars: calendars
-  events: events
-  locations: locations
->>>>>>> 443af3ac
   defaults:
     cancel: Cancel
     or: or
@@ -118,11 +100,8 @@
       slug: Slug
       category: Category
   event_admin:
-<<<<<<< HEAD
     dashboard:
       coming_events: "Events coming up"
-=======
->>>>>>> 443af3ac
     defaults:
       title: Calendar
     index:
@@ -136,10 +115,7 @@
       no_events: No events to display
       show_all: (show all)
       events: Events
-<<<<<<< HEAD
       many_times: many times
-=======
->>>>>>> 443af3ac
     new:
       title: New calendar
       header: New Calendar
@@ -156,10 +132,7 @@
       start: Start date and time
       end: end date and time
       event_url: Event url
-<<<<<<< HEAD
       facebook_id: Facebook event id
-=======
->>>>>>> 443af3ac
       repeat_note: (this is for separate similar events. For events that span several days you only need to set the start and end.)
       calendar_note: This is optional but can be used to file your events or to mix local events into a subscribed calendar.
       all_day: All-day event?
@@ -196,7 +169,6 @@
     form:
       title: Venue or location title
       choose: choose an existing place
-<<<<<<< HEAD
       choose_note: "We remember these details for you, so changes here affect every event occurring in this place"
       choose_list: "choose it from the list"
       choose_before: "If you've used this place before, please"
@@ -204,15 +176,6 @@
       keywords: Keywords
       location_tag: Location tag
       location_tag_note: "If your address is very specific or difficult to locate, you can enter a postcode, grid reference or lat/long pair here."
-=======
-      choose_note: We remember these details for you, so changes here affect every event occurring in this place
-      choose_list: choose it from the list
-      choose_before: If you've used this place before, please
-      choose_after: so that you can update it globally
-      keywords: Keywords
-      location_tag: Location tag
-      location_tag_note: This is used to recognise the venue in a calendar feed. It can be postcode, grid reference or any distinctive string.
->>>>>>> 443af3ac
       address: Address or directions
       postcode: Postcode or grid reference
       postcode_note: This is only required if your address is unusual or you want these events to show on a map in a particular place.
@@ -228,10 +191,7 @@
       associated: It is associated with
       remain: that will remain in the calendar without a location
   event_page:
-<<<<<<< HEAD
     calendar: Calendar
-=======
->>>>>>> 443af3ac
     more_pages: "%{start} to %{end} of"
     more_pages_to:
     events: Events
@@ -269,9 +229,4 @@
     until: "until %{describe_finish}"
     between: "between %{describe_start} and %{describe_finish}"
     inspect: "%{describe_start} to %{describe_finish}"
-<<<<<<< HEAD
-    to_s: "%{distance_of_time_in_words} from %{start}"
-
-=======
-    to_s: "%{distance_of_time_in_words} from %{start}"
->>>>>>> 443af3ac
+    to_s: "%{distance_of_time_in_words} from %{start}"