---
en:
<<<<<<< HEAD
  at: "at"
  calendar: "calendar"
=======
  time:
    formats:
      calendar_period_description_week: "in week %U of %Y"
      calendar_period_description_month: "in %B %Y"
      calendar_period_description_year: "in %Y"
      calendar_period_describe: "%d %B"
      calendar_period_describe_with_year: "%d %B %Y"
      calendar_period_describe_detailed: "%I:%M%p %d/%m/%Y"
      calendar_period_minicalendar_title: "%B %Y"
      calendar_period_minicalendar_month: "%B"
      calendar_month: "%B"
      calendar_short_month: "%b"
      calendar_day_name: "%A"
      calendar_day_of_month: "%d"
      event_calendar_time_format: "%I:%M%p"
      event_calendar_round_time_format: "%I%p"
  date:
    formats:
      event_calendar_date_format: "%d %B"
      event_calendar_short_date_format: "%d/%m/%Y"
      calendar_period_minicalendar_title: "%B %Y"
      calendar_period_minicalendar_month: "%B"
      calendar_month: "%B"
      calendar_short_month: "%b"
      calendar_day_name: "%A"
      calendar_day_of_month: "%d"
>>>>>>> 7a3d8422
  refresh_calendar: "refresh calendar"
  edit_calendar: "edit calendar"
  delete_calendar: "delete calendar"
  really_delete_calendar: "Are you sure you want to delete the %{name} calendar?"
<<<<<<< HEAD
  sorry_no_events: "Sorry: there are no events to display"
  runs_until: "runs until"
  events: "events"
  pagetitle.calendar: "Calendar"
=======
  calendar: calendar
  calendars: calendars
  events: events
  locations: locations
  defaults:
    cancel: Cancel
    or: or
    at: at
    day: day
    week: week
    month: month
    year: year
    forever: forever
    until: until
    for: for
  calendar_admin:
    defaults:
      title: Calendar
    index:
      title: Calendars
      new: new calendar
      name: Name
      url: URL (category/slug)
      last_refresh: Last Refresh
      auto_refresh: Refresh automatically?
      yes: yes
      no: no
      events: events
    new:
      title: New calendar
      header: New Calendar
    edit:
      header: Edit Calendar
    show:
      subscribe: subscribe to this calendar
      address: address
      username: username
      password: password
      detail_text: This may be part of a master calendar with several individual calendars. In that case there will be a different address that lets you access all the calendars at once. Consult your site administrator if unsure.
      no_events: No Events
    actions:
      refresh: Refresh calendar
      edit: Edit calendar
      delete: Delete calendar
      confirm: Are you sure you want to delete the
    form:
      name: Name
      subscription_url: Subscription url (optional)
      username: Username
      password: Password
      auto_refresh: Refresh automatically?
      keywords: Keywords
      more: more
      description: Description
      slug: Slug
      category: Category
  event_admin:
    defaults:
      title: Calendar
    index:
      title: Events
      new: new event
      calendar: Calendar
      time: Time
      location: Location
      keywords: Keywords
      modify: Modify
      no_events: No events to display
      show_all: (show all)
      events: Events
    new:
      title: New calendar
      header: New Calendar
    edit:
      header: Edit Event
    form:
      new_location: add a new location
      edit_location: edit this location
      choose_location: Choose a location
      description: Description
      title: Title
      keywords: Keywords
      calendar: Calendar
      start: Start date and time
      end: end date and time
      event_url: Event url
      repeat_note: (this is for separate similar events. For events that span several days you only need to set the start and end.)
      calendar_note: This is optional but can be used to file your events or to mix local events into a subscribed calendar.
      all_day: All-day event?
      repeats: Repeats
      repeats_every: Repeats every
      many_time: this many times
    remove:
      title: Delete event
      message: Are you sure you want to
      submit: Delete
      warning: permanently remove
      event: the event
  event_venues_admin:
    defaults:
      title: Calendar
    index:
      title: Locations
      place: Place
      address: Address
      website: Website
      modify: Modify
      no_places: No places in the system yet. You can create one here or when you add an event.
      new: new venue
      event: event
      remove: remove
    edit:
      title: Edit Location
      description: Remember that changes you make here will affect the display of every event in this location.
      update: Update Venue
    new:
      title: Add an event location
      text: You can also do this whenever you enter a new event.
      create: Create Venue
    form:
      title: Venue or location title
      choose: choose an existing place
      choose_note: We remember these details for you, so changes here affect every event occurring in this place
      choose_list: choose it from the list
      choose_before: If you've used this place before, please
      choose_after: so that you can update it globally
      keywords: Keywords
      location_tag: Location tag
      location_tag_note: This is used to recognise the venue in a calendar feed. It can be postcode, grid reference or any distinctive string.
      address: Address or directions
      postcode: Postcode or grid reference
      postcode_note: This is only required if your address is unusual or you want these events to show on a map in a particular place.
      url: Location url
    remove:
      title: Remove location
      no_events: It has no events.
      event: event
      confirm: Are you sure you want to 
      warning: permanently remove
      the_location: the location
      delete: Delete location
      associated: It is associated with
      remain: that will remain in the calendar without a location
  event_page:
    more_pages: "%{start} to %{end} of"
    more_pages_to:
    events: Events
    continuing_events_title: Continuing events
    runs_until: runs until
    sorry_no_events: "Sorry: there are no events"
    sorry_no_upcoming_events: "Sorry: there are no events coming up"
    stay_up_to_date: "stay up to date"
    rss: "RSS"
    calendar_feed: "calendar feed"
    or: or
    at: at
    summarize_period_one_day: "all day on %{date}"
    summarize_period_all_day: "from %{from_date} to %{to_date}"
    summarize_period_within_day: "%{start_time} on %{date}"
    summarize_period_within_day_with_end_time: "%{start_time} to %{end_time} on %{date}"
    summarize_period_spanning_days: "%{start_time} on %{date} to %{end_time} on %{end_date}"
    on_date:  "%{time} on %{date}"
    from_date: "from %{date}"
    all_day_on: "all day on %{date}"
    all_day: "all day"
    coming_up: "coming up"
    showing: Showing
    in_calendars: "in %{calendars}"
    description: "Create a viewer for calendar data. "
    number_events:
      one: 1 event
      other:  "%{count} events"
    continuing_events:
      one: 1 continuing event
      other:  "%{count} continuing events"
  calendar_period:
    description_day: "on %{day} %{monthname} %{year}"
    onwards: "from %{describe_start} onwards"
    until: "until %{describe_finish}"
    between: "between %{describe_start} and %{describe_finish}"
    inspect: "%{describe_start} to %{describe_finish}"
    to_s: "%{distance_of_time_in_words} from %{start}"

>>>>>>> 7a3d8422
<|MERGE_RESOLUTION|>--- conflicted
+++ resolved
@@ -1,9 +1,5 @@
 ---
 en:
-<<<<<<< HEAD
-  at: "at"
-  calendar: "calendar"
-=======
   time:
     formats:
       calendar_period_description_week: "in week %U of %Y"
@@ -30,17 +26,10 @@
       calendar_short_month: "%b"
       calendar_day_name: "%A"
       calendar_day_of_month: "%d"
->>>>>>> 7a3d8422
   refresh_calendar: "refresh calendar"
   edit_calendar: "edit calendar"
   delete_calendar: "delete calendar"
   really_delete_calendar: "Are you sure you want to delete the %{name} calendar?"
-<<<<<<< HEAD
-  sorry_no_events: "Sorry: there are no events to display"
-  runs_until: "runs until"
-  events: "events"
-  pagetitle.calendar: "Calendar"
-=======
   calendar: calendar
   calendars: calendars
   events: events
@@ -222,6 +211,4 @@
     until: "until %{describe_finish}"
     between: "between %{describe_start} and %{describe_finish}"
     inspect: "%{describe_start} to %{describe_finish}"
-    to_s: "%{distance_of_time_in_words} from %{start}"
-
->>>>>>> 7a3d8422
+    to_s: "%{distance_of_time_in_words} from %{start}"