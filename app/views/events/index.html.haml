--- conflicted
+++ resolved
@@ -1,6 +1,3 @@
-<<<<<<< HEAD
-= render :partial => 'events/other_page_parts'
-=======
 - content_for :breadhead do
   - home = Page.find_by_parent_id(nil)
   = link_to home.breadcrumb, home.url
@@ -9,7 +6,6 @@
 - content_for :title do
   = t('event_page.events')
   = list_description
->>>>>>> 7a3d8422
 
 - content_for :events do
   = render :partial => 'event', :collection => events
@@ -17,40 +13,23 @@
   - if events.length < 5 && continuing_events.any?
     - if events.any?
       %h2.listheader
-<<<<<<< HEAD
-        = t('continuing_events')
-=======
         = t('event_page.continuing_events_title')
->>>>>>> 7a3d8422
     = render :partial => 'event', :collection => continuing_events
 
   - if events.empty? && continuing_events.empty?
     - if period
       %h2
-<<<<<<< HEAD
-        = t('sorry_no_events')
-        = render :partial => 'events/defacet'
-    - else
-      %h2
-        = t('sorry_no_events')
-        
-=======
         = t('event_page.sorry_no_events')
         = render :partial => 'events/defacet'
     - else
       %h2
         = t('event_page.sorry_no_upcoming_events')
 
->>>>>>> 7a3d8422
 - content_for :continuing_events do
   - if continuing_events.any? && events.length >= 5
     #continuing
       %h3
-<<<<<<< HEAD
-        = t('continuing_events')
-=======
         = t('event_page.continuing_events_title')
->>>>>>> 7a3d8422
       %ul
         - continuing_events.each do |event|
           %li
@@ -59,15 +38,6 @@
             - else
               = event.title
             %span.detail
-<<<<<<< HEAD
-              = t('runs_until')
-              = event.last_day
-              - if event.event_venue
-                =t('at')
-                = link_to event.event_venue.title, event.event_venue.url
-              - elsif event.location
-                = t('at')
-=======
               = t('event_page.runs_until')
               = event.last_day
               - if event.event_venue
@@ -75,7 +45,6 @@
                 = link_to event.event_venue.title, event.event_venue.url
               - elsif event.location
                 = t('event_page.at')
->>>>>>> 7a3d8422
                 = event.location
 
 - content_for :calendar do
