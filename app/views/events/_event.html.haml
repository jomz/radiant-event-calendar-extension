--- conflicted
+++ resolved
@@ -23,14 +23,6 @@
         %span.date
           = event.summarize_start
         - if event.event_venue
-<<<<<<< HEAD
-          = t('at')
-          - if event.event_venue.url
-            = link_to event.event_venue.title, event.event_venue.url, :class => 'location'
-          - else
-            = event.event_venue.title
-          = event.event_venue.address
-=======
           %span.location
             = t('event_page.at')
             - if event.event_venue.url
@@ -38,7 +30,6 @@
             - else
               = event.event_venue.title
             = event.event_venue.address
->>>>>>> 7a3d8422
         - elsif event.location
           %span.location
             = event.location
