--- conflicted
+++ resolved
@@ -188,11 +188,7 @@
   end
 
   def day
-<<<<<<< HEAD
-    Date::DAYNAMES[start_date.wday]
-=======
     I18n.l start_date, :format => :calendar_day_name
->>>>>>> 7a3d8422
   end
 
   def mday
@@ -200,7 +196,7 @@
   end
   
   def mday_padded
-    mday
+    "%02d" % mday
   end
   
   def short_date
