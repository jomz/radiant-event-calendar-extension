require 'uuidtools'
class Event < ActiveRecord::Base
  include ActionView::Helpers::DateHelper

  belongs_to :created_by, :class_name => 'User'
  belongs_to :updated_by, :class_name => 'User'
  belongs_to :calendar
  is_site_scoped if respond_to? :is_site_scoped

  belongs_to :event_venue
<<<<<<< HEAD
  accepts_nested_attributes_for :event_venue, :reject_if => :all_blank
  
  belongs_to :master, :class_name => 'Event'
  has_many :occurrences, :class_name => 'Event', :foreign_key => 'master_id', :dependent => :destroy
=======
  accepts_nested_attributes_for :event_venue, :reject_if => proc { |attrs| attrs.all? { |k, v| v.blank? } }

  has_many :occurrences, :class_name => 'EventOccurrence', :dependent => :destroy
>>>>>>> 706fa82f
  has_many :recurrence_rules, :class_name => 'EventRecurrenceRule', :dependent => :destroy
  accepts_nested_attributes_for :recurrence_rules, :allow_destroy => true#, :reject_if => lambda { |attributes| attributes['active'].to_s != '1' }

  validates_presence_of :uuid, :title, :start_date, :end_date, :status_id
  validates_uniqueness_of :uuid

  before_validation_on_create :get_uuid
  before_validation_on_create :set_default_status
  before_validation :set_default_end_date
  after_save :update_occurrences
  
  named_scope :imported, { :conditions => ["status_id = ?", Status[:imported].to_s] }
  named_scope :submitted, { :conditions => ["status_id = ?", Status[:submitted].to_s] }
  named_scope :approved, { :conditions => ["status_id >= (?)", Status[:published].to_s] }

  named_scope :primary, { :conditions => "master_id IS NULL" }
  named_scope :recurrent, { :conditions => "master_id IS NOT NULL" }
  
  named_scope :in_calendars, lambda { |calendars| # list of calendar objects
    ids = calendars.map{ |c| c.id }
    { :conditions => [ ids.map{"calendar_id = ?"}.join(" OR "), *ids] }
  }
  
  named_scope :after, lambda { |datetime| # datetime. eg calendar.occurrences.after(Time.now)
    { :conditions => ['start_date > ?', datetime] }
  }
  
  named_scope :before, lambda { |datetime| # datetime. eg calendar.occurrences.before(Time.now)
    { :conditions => ['start_date < ?', datetime] }
  }
  
  named_scope :between, lambda { |start, finish| # datetimable objects. eg. Event.between(reader.last_login, Time.now)
    { :conditions => ['(start_date < :finish AND end_date > :start) OR (end_date IS NULL AND start_date < :finish AND start_date > :start)', {:start => start, :finish => finish}] }
  }

  named_scope :within, lambda { |period| # seconds. eg calendar.occurrences.within(6.months)
    start = Time.now
    finish = start + period
    between(start, finish)
  }

  named_scope :in_the_last, lambda { |period| # seconds. eg calendar.occurrences.in_the_last(1.week)
    finish = Time.now
    start = finish - period
    between(start, finish)
  }

  named_scope :in_year, lambda { |year| # just a number. eg calendar.occurrences.in_year(2010)
    start = DateTime.civil(year)
    finish = start + 1.year
    between(start, finish)
  }

  named_scope :in_month, lambda { |year, month| # numbers. eg calendar.occurrences.in_month(2010, 12)
    start = DateTime.civil(year, month)
    finish = start + 1.month
    between(start, finish)
  }
  
  named_scope :in_week, lambda { |year, week| # numbers, with a commercial week: eg calendar.occurrences.in_week(2010, 35)
    start = DateTime.commercial(year, week)
    finish = start + 1.week
    between(start, finish)
  }
  
  named_scope :on_day, lambda { |year, month, day| # numbers: eg calendar.occurrences.on_day(2010, 12, 12)
    start = DateTime.civil(year, month, day)
    finish = start + 1.day
    between(start, finish)
  }

  def master?
    master.nil?
  end
  
  def occurrence?
    !master?
  end
  

  def location
    event_venue || read_attribute(:location)
  end

  def date
    start_date.to_datetime.strftime(date_format)
  end

  def short_date
    start_date.to_datetime.strftime(short_date_format)
  end
  
  def start_time
    start_date.to_datetime.strftime(start_date.min == 0 ? round_time_format : time_format).downcase
  end

  def end_time
    end_date.to_datetime.strftime(end_date.min == 0 ? round_time_format : time_format).downcase if end_date
  end
  
  def duration
    end_date - start_date
  end

  def starts
    if all_day?
      "all day"
    else
      start_time
    end
  end
  
  def finishes
    if end_date
      if within_day?
        end_time
      elsif all_day?
        "on #{end_date.to_datetime.strftime(short_date_format)}"
      else
        "#{end_time} on #{end_date.to_datetime.strftime(short_date_format)}"
      end
    end
  end
    
  def one_day?
    all_day? && within_day?
  end
  
  def within_day?
    (!end_date || start_date.to_date.jd == end_date.to_date.jd)
  end
  
  def editable?
    status != Status[:imported]
  end
  
  def status
    Status.find(self.status_id)
  end
  def status=(value)
    self.status_id = value.id
  end
  
  def recurrence
    recurrence_rules.first.to_s
  end
  
  def add_recurrence(rule)
    self.recurrence_rules << EventRecurrenceRule.from(rule)
  end
      
  def to_ri_cal
    RiCal.Event do |cal_event|
      cal_event.uid = uuid
      cal_event.summary = title
      cal_event.description = description if description
      cal_event.dtstart =  (all_day? ? start_date.to_date : start_date) if start_date
      cal_event.dtend = (all_day? ? end_date.to_date : end_date) if end_date
      cal_event.url = url if url
      cal_event.rrules = recurrence_rules.map(&:to_ical) if recurrence_rules.any?
      cal_event.location = location if location
    end
  end
  
  def ical
    self.to_ri_cal.to_s
  end
  
  def self.from(cal_event)
    event = new({
      :uuid => cal_event.uid,
      :title => cal_event.summary,
      :description => cal_event.description,
      :location => cal_event.location,
      :url => cal_event.url,
      :start_date => cal_event.dtstart,
      :end_date => cal_event.dtend,
      :all_day => !cal_event.dtstart.is_a?(DateTime)
    })
    event.status = Status[:imported]
    cal_event.rrule.each { |rule| event.add_recurrence(rule) }
    event
  rescue => error
    logger.error "Event import error: #{error}."
    raise
  end
  
protected

  def get_uuid
    self.uuid ||= UUIDTools::UUID.timestamp_create.to_s
  end

  def set_default_status
    self.status ||= Status[:Published]
  end
  
  def set_default_end_date
    if end_date.blank?
      default_duration = Radiant::Config['event_calendar.default_duration'] || 1.hour
      self.end_date = start_date + default_duration
    end
  end
  
  # doesn't yet observe exceptions
  def update_occurrences
    occurrences.clear
    if recurrence_rules.any?
      to_ri_cal.occurrences.each do |occ|
        occurrences.create!(self.attributes.merge(:start_date => occ.dtstart, :end_date => occ.dtend, :uuid => nil))
      end
    end
  end
    
  def date_format
    Radiant::Config['event_calendar.date_format'] || "%d %B %Y"
  end
  
  def short_date_format
    Radiant::Config['event_calendar.short_date_format'] || "%d/%m/%Y"
  end
  
  def time_format
    Radiant::Config['event_calendar.time_format'] || "%-1I:%M%p"
  end
  
  def round_time_format
    Radiant::Config['event_calendar.round_time_format'] || "%-1I%p"
  end

end<|MERGE_RESOLUTION|>--- conflicted
+++ resolved
@@ -8,16 +8,10 @@
   is_site_scoped if respond_to? :is_site_scoped
 
   belongs_to :event_venue
-<<<<<<< HEAD
-  accepts_nested_attributes_for :event_venue, :reject_if => :all_blank
+  accepts_nested_attributes_for :event_venue, :reject_if => proc { |attrs| attrs.all? { |k, v| v.blank? } } # radiant 0.8.1 is using rails 2.3.4, which doesn't include the :all_blank sugar
   
   belongs_to :master, :class_name => 'Event'
   has_many :occurrences, :class_name => 'Event', :foreign_key => 'master_id', :dependent => :destroy
-=======
-  accepts_nested_attributes_for :event_venue, :reject_if => proc { |attrs| attrs.all? { |k, v| v.blank? } }
-
-  has_many :occurrences, :class_name => 'EventOccurrence', :dependent => :destroy
->>>>>>> 706fa82f
   has_many :recurrence_rules, :class_name => 'EventRecurrenceRule', :dependent => :destroy
   accepts_nested_attributes_for :recurrence_rules, :allow_destroy => true#, :reject_if => lambda { |attributes| attributes['active'].to_s != '1' }
 
@@ -29,6 +23,8 @@
   before_validation :set_default_end_date
   after_save :update_occurrences
   
+  default_scope :order => 'start_date ASC'
+  
   named_scope :imported, { :conditions => ["status_id = ?", Status[:imported].to_s] }
   named_scope :submitted, { :conditions => ["status_id = ?", Status[:submitted].to_s] }
   named_scope :approved, { :conditions => ["status_id >= (?)", Status[:published].to_s] }
@@ -40,7 +36,7 @@
     ids = calendars.map{ |c| c.id }
     { :conditions => [ ids.map{"calendar_id = ?"}.join(" OR "), *ids] }
   }
-  
+
   named_scope :after, lambda { |datetime| # datetime. eg calendar.occurrences.after(Time.now)
     { :conditions => ['start_date > ?', datetime] }
   }
@@ -88,6 +84,14 @@
     finish = start + 1.day
     between(start, finish)
   }
+
+  def self.future
+    after(Time.now)
+  end
+
+  def self.past
+    before(Time.now)
+  end
 
   def master?
     master.nil?
